# Unreleased

- Implement `WindowBuilder::with_maximized`, `Window::set_fullscreen`, `Window::set_maximized` and `Window::set_decorations` for Windows.
- On Windows, `WindowBuilder::with_dimensions` no longer changing monitor display resolution.
- Overhauled X11 window geometry calculations. `get_position` and `set_position` are more universally accurate across different window managers, and `get_outer_size` actually works now.
- Fixed SIGSEGV/SIGILL crashes on macOS caused by stabilization of the `!` (never) type.
- Implement `WindowEvent::HiDPIFactorChanged` for macOS
- On X11, input methods now work completely out of the box, no longer requiring application developers to manually call `setlocale`. Additionally, when input methods are started, stopped, or restarted on the server end, it's correctly handled.
- Implemented `Refresh` event on Windows.
<<<<<<< HEAD
- Properly calculate the minimum and maximum window size on Windows, including window decorations.
=======
- Map more `MouseCursor` variants to cursor icons on Windows.
>>>>>>> 24333b80

# Version 0.12.0 (2018-04-06)

- Added subclass to macos windows so they can be made resizable even with no decorations.
- Dead keys now work properly on X11, no longer resulting in a panic.
- On X11, input method creation first tries to use the value from the user's `XMODIFIERS` environment variable, so application developers should no longer need to manually call `XSetLocaleModifiers`. If that fails, fallbacks are tried, which should prevent input method initialization from ever outright failing.
- Fixed thread safety issues with input methods on X11.
- Add support for `Touch` for win32 backend.
- Fixed `Window::get_inner_size` and friends to return the size in pixels instead of points when using HIDPI displays on OSX.

# Version 0.11.3 (2018-03-28)

- Added `set_min_dimensions` and `set_max_dimensions` methods to `Window`, and implemented on Windows, X11, Wayland, and OSX.
- On X11, dropping a `Window` actually closes it now, and clicking the window's × button (or otherwise having the WM signal to close it) will result in the window closing.
- Added `WindowBuilderExt` methods for macos: `with_titlebar_transparent`,
  `with_title_hidden`, `with_titlebar_buttons_hidden`,
  `with_fullsize_content_view`.
- Mapped X11 numpad keycodes (arrows, Home, End, PageUp, PageDown, Insert and Delete) to corresponding virtual keycodes

# Version 0.11.2 (2018-03-06)

- Impl `Hash`, `PartialEq`, and `Eq` for `events::ModifiersState`.
- Implement `MonitorId::get_hidpi_factor` for MacOS.
- Added method `os::macos::MonitorIdExt::get_nsscreen() -> *mut c_void` that gets a `NSScreen` object matching the monitor ID.
- Send `Awakened` event on Android when event loop is woken up.

# Version 0.11.1 (2018-02-19)

- Fixed windows not receiving mouse events when click-dragging the mouse outside the client area of a window, on Windows platforms.
- Added method `os::android::EventsLoopExt:set_suspend_callback(Option<Box<Fn(bool) -> ()>>)` that allows glutin to register a callback when a suspend event happens

# Version 0.11.0 (2018-02-09)

- Implement `MonitorId::get_dimensions` for Android.
- Added method `os::macos::WindowBuilderExt::with_movable_by_window_background(bool)` that allows to move a window without a titlebar - `with_decorations(false)`
- Implement `Window::set_fullscreen`, `Window::set_maximized` and `Window::set_decorations` for Wayland.
- Added `Caret` as VirtualKeyCode and support OSX ^-Key with german input.

# Version 0.10.1 (2018-02-05)

*Yanked*

# Version 0.10.0 (2017-12-27)

- Add support for `Touch` for emscripten backend.
- Added support for `DroppedFile`, `HoveredFile`, and `HoveredFileCancelled` to X11 backend.
- **Breaking:** `unix::WindowExt` no longer returns pointers for things that aren't actually pointers; `get_xlib_window` now returns `Option<std::os::raw::c_ulong>` and `get_xlib_screen_id` returns `Option<std::os::raw::c_int>`. Additionally, methods that previously returned `libc::c_void` have been changed to return `std::os::raw::c_void`, which are not interchangeable types, so users wanting the former will need to explicitly cast.
- Added `set_decorations` method to `Window` to allow decorations to be toggled after the window is built. Presently only implemented on X11.
- Raised the minimum supported version of Rust to 1.20 on MacOS due to usage of associated constants in new versions of cocoa and core-graphics.
- Added `modifiers` field to `MouseInput`, `MouseWheel`, and `CursorMoved` events to track the modifiers state (`ModifiersState`).
- Fixed the emscripten backend to return the size of the canvas instead of the size of the window.

# Version 0.9.0 (2017-12-01)

- Added event `WindowEvent::HiDPIFactorChanged`.
- Added method `MonitorId::get_hidpi_factor`.
- Deprecated `get_inner_size_pixels` and `get_inner_size_points` methods of `Window` in favor of
`get_inner_size`.
- **Breaking:** `EventsLoop` is `!Send` and `!Sync` because of platform-dependant constraints,
  but `Window`, `WindowId`, `DeviceId` and `MonitorId` guaranteed to be `Send`.
- `MonitorId::get_position` now returns `(i32, i32)` instead of `(u32, u32)`.
- Rewrite of the wayland backend to use wayland-client-0.11
- Support for dead keys on wayland for keyboard utf8 input
- Monitor enumeration on Windows is now implemented using `EnumDisplayMonitors` instead of
`EnumDisplayDevices`. This changes the value returned by `MonitorId::get_name()`.
- On Windows added `MonitorIdExt::hmonitor` method
- Impl `Clone` for `EventsLoopProxy`
- `EventsLoop::get_primary_monitor()` on X11 will fallback to any available monitor if no primary is found
- Support for touch event on wayland
- `WindowEvent`s `MouseMoved`, `MouseEntered`, and `MouseLeft` have been renamed to
`CursorMoved`, `CursorEntered`, and `CursorLeft`.
- New `DeviceEvent`s added, `MouseMotion` and `MouseWheel`.
- Send `CursorMoved` event after `CursorEntered` and `Focused` events.
- Add support for `ModifiersState`, `MouseMove`, `MouseInput`, `MouseMotion` for emscripten backend.

# Version 0.8.3 (2017-10-11)

- Fixed issue of calls to `set_inner_size` blocking on Windows.
- Mapped `ISO_Left_Tab` to `VirtualKeyCode::Tab` to make the key work with modifiers
- Fixed the X11 backed on 32bit targets

# Version 0.8.2 (2017-09-28)

- Uniformize keyboard scancode values accross Wayland and X11 (#297).
- Internal rework of the wayland event loop
- Added method `os::linux::WindowExt::is_ready`

# Version 0.8.1 (2017-09-22)

- Added various methods to `os::linux::EventsLoopExt`, plus some hidden items necessary to make
  glutin work.

# Version 0.8.0 (2017-09-21)

- Added `Window::set_maximized`, `WindowAttributes::maximized` and `WindowBuilder::with_maximized`.
- Added `Window::set_fullscreen`.
- Changed `with_fullscreen` to take a `Option<MonitorId>` instead of a `MonitorId`.
- Removed `MonitorId::get_native_identifer()` in favor of platform-specific traits in the `os`
  module.
- Changed `get_available_monitors()` and `get_primary_monitor()` to be methods of `EventsLoop`
  instead of stand-alone methods.
- Changed `EventsLoop` to be tied to a specific X11 or Wayland connection.
- Added a `os::linux::EventsLoopExt` trait that makes it possible to configure the connection.
- Fixed the emscripten code, which now compiles.
- Changed the X11 fullscreen code to use `xrandr` instead of `xxf86vm`.
- Fixed the Wayland backend to produce `Refresh` event after window creation.
- Changed the `Suspended` event to be outside of `WindowEvent`.
- Fixed the X11 backend sometimes reporting the wrong virtual key (#273).<|MERGE_RESOLUTION|>--- conflicted
+++ resolved
@@ -7,11 +7,8 @@
 - Implement `WindowEvent::HiDPIFactorChanged` for macOS
 - On X11, input methods now work completely out of the box, no longer requiring application developers to manually call `setlocale`. Additionally, when input methods are started, stopped, or restarted on the server end, it's correctly handled.
 - Implemented `Refresh` event on Windows.
-<<<<<<< HEAD
 - Properly calculate the minimum and maximum window size on Windows, including window decorations.
-=======
 - Map more `MouseCursor` variants to cursor icons on Windows.
->>>>>>> 24333b80
 
 # Version 0.12.0 (2018-04-06)
 

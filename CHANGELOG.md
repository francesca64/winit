--- conflicted
+++ resolved
@@ -17,13 +17,10 @@
 - Added the `Window::set_ime_spot(x: i32, y: i32)` method, which is implemented on X11 and macOS.
 - **Breaking**: `os::unix::WindowExt::send_xim_spot(x: i16, y: i16)` no longer exists. Switch to the new `Window::set_ime_spot(x: i32, y: i32)`, which has equivalent functionality.
 - Fixed detection of `Pause` and `Scroll` keys on Windows.
-<<<<<<< HEAD
-- Added `WindowBuilder::with_always_on_top` and `Window::set_always_on_top`. Implemented on Windows, macOS, and X11.
-=======
 - On Windows, alt-tabbing while the cursor is grabbed no longer makes it impossible to re-grab the window.
 - On Windows, using `CursorState::Hide` when the cursor is grabbed now ungrabs the cursor first.
 - Implemented `MouseCursor::NoneCursor` on Windows.
->>>>>>> f6d26df6
+- Added `WindowBuilder::with_always_on_top` and `Window::set_always_on_top`. Implemented on Windows, macOS, and X11.
 
 # Version 0.14.0 (2018-05-09)
 

--- conflicted
+++ resolved
@@ -8,17 +8,14 @@
 - On X11, `Window::hidpi_factor` returns values from XRandR rather than the inaccurate values previously queried from the core protocol.
 - On X11, the primary monitor is detected correctly even when using versions of XRandR less than 1.5.
 - `MonitorId` now implements `Debug`.
-<<<<<<< HEAD
-- macOS keyboard handling has been overhauled, allowing for the use of dead keys, IME, etc. Right modifier keys are also no longer reported as being left.
-- Added the `Window::set_ime_spot(x: i32, y: i32)` method, which is implemented on X11 and macOS.
-- **Breaking**: `os::unix::WindowExt::send_xim_spot(x: i16, y: i16)` no longer exists. Switch to the new `Window::set_ime_spot(x: i32, y: i32)`, which has equivalent functionality.
-=======
 - Fixed bug on macOS where using `with_decorations(false)` would cause `set_decorations(true)` to produce a transparent titlebar with no title.
 - Implemented `MonitorId::get_position` on macOS.
 - On macOS, `Window::get_current_monitor` now returns accurate values.
 - Added `WindowBuilderExt::with_resize_increments` to macOS.
 - **Breaking:** On X11, `WindowBuilderExt::with_resize_increments` and `WindowBuilderExt::with_base_size` now take `u32` values rather than `i32`.
->>>>>>> 8440091a
+- macOS keyboard handling has been overhauled, allowing for the use of dead keys, IME, etc. Right modifier keys are also no longer reported as being left.
+- Added the `Window::set_ime_spot(x: i32, y: i32)` method, which is implemented on X11 and macOS.
+- **Breaking**: `os::unix::WindowExt::send_xim_spot(x: i16, y: i16)` no longer exists. Switch to the new `Window::set_ime_spot(x: i32, y: i32)`, which has equivalent functionality.
 
 # Version 0.14.0 (2018-05-09)
 

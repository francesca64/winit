--- conflicted
+++ resolved
@@ -2,12 +2,9 @@
 
 - Overhauled X11 window geometry calculations. `get_position` and `set_position` are more universally accurate across different window managers, and `get_outer_size` actually works now.
 - Fixed SIGSEGV/SIGILL crashes on macOS caused by stabilization of the `!` (never) type.
-<<<<<<< HEAD
-- Implemented `Refresh` event on Windows.
-=======
 - Implement `WindowEvent::HiDPIFactorChanged` for macOS
 - On X11, input methods now work completely out of the box, no longer requiring application developers to manually call `setlocale`. Additionally, when input methods are started, stopped, or restarted on the server end, it's correctly handled.
->>>>>>> 09c80900
+- Implemented `Refresh` event on Windows.
 
 # Version 0.12.0 (2018-04-06)
 
